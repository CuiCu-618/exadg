--- conflicted
+++ resolved
@@ -15,14 +15,8 @@
 {
 public:
   TimeIntBDFCoupled(std_cxx11::shared_ptr<DGNavierStokesBase<dim, fe_degree,
-<<<<<<< HEAD
-                      fe_degree_p, fe_degree_xwall, n_q_points_1d_xwall> >  ns_operation_in,
+                      fe_degree_p, fe_degree_xwall, xwall_quad_rule> >  ns_operation_in,
                     std_cxx11::shared_ptr<PostProcessorBase<dim> >          postprocessor_in,
-=======
-                      fe_degree_p, fe_degree_xwall, xwall_quad_rule> >  ns_operation_in,
-                    std_cxx11::shared_ptr<PostProcessor<dim, fe_degree,
-                      fe_degree_p> >                                        postprocessor_in,
->>>>>>> 31fa83bf
                     InputParametersNavierStokes<dim> const                  &param_in,
                     unsigned int const                                      n_refine_time_in,
                     bool const                                              use_adaptive_time_stepping)
