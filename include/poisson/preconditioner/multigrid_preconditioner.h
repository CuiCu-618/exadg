--- conflicted
+++ resolved
@@ -61,16 +61,12 @@
 
     // setup MatrixFree::AdditionalData
     typename MatrixFree<dim, MultigridNumber>::AdditionalData additional_data;
-<<<<<<< HEAD
-    additional_data.level_mg_handler = this->level_info[level].level;
+
+    additional_data.level_mg_handler = this->level_info[level].h_level();
 
     MappingFlags flags = Operators::LaplaceKernel<dim, Number>::get_mapping_flags();
 
     additional_data.mapping_update_flags = flags.cells;
-=======
-    additional_data.level_mg_handler     = this->level_info[level].h_level();
-    additional_data.mapping_update_flags = operator_data.get_mapping_update_flags();
->>>>>>> ee4352f1
 
     if(this->level_info[level].is_dg())
     {
