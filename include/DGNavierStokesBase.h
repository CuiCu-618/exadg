/*
 * DGNavierStokesBase.h
 *
 *  Created on: Jun 27, 2016
 *      Author: fehn
 */

#ifndef INCLUDE_DGNAVIERSTOKESBASE_H_
#define INCLUDE_DGNAVIERSTOKESBASE_H_

#include <deal.II/matrix_free/operators.h>

#include "FEEvaluationWrapper.h"
//#include "XWall.h"
#include "FE_Parameters.h"

#include "InputParameters.h"

#include "InverseMassMatrix.h"
#include "NavierStokesOperators.h"

using namespace dealii;

//forward declarations
template<int dim> class AnalyticalSolution;
template<int dim, int fe_degree, int fe_degree_p, int fe_degree_xwall, int n_q_points_1d_xwall>
class DGNavierStokesDualSplittingXWall;

enum class DofHandlerSelector{
  velocity = 0,
  pressure = 1,
  wdist_tauw = 2
};

enum class QuadratureSelector{
  velocity = 0,
  pressure = 1,
  velocity_nonlinear = 2,
  enriched = 3
};

template<int dim, int fe_degree, int fe_degree_p, int fe_degree_xwall, int n_q_points_1d_xwall>
class DGNavierStokesBase
{
public:
  typedef double value_type;
  static const unsigned int number_vorticity_components = (dim==2) ? 1 : dim;
  static const bool is_xwall = (n_q_points_1d_xwall>1) ? true : false;
  static const unsigned int n_actual_q_points_vel_linear = (is_xwall) ? n_q_points_1d_xwall : fe_degree+1;

  /*
   * nomenclature typdedef FEEvaluationWrapper:
   * FEEval_name1_name2 : name1 specifies the dof handler, name2 the quadrature formula
   * example: FEEval_Pressure_Velocity_linear: dof handler for pressure (scalar quantity),
   * quadrature formula with fe_degree_velocity+1 quadrature points
   */

  typedef FEEvaluationWrapper<dim,fe_degree,fe_degree_xwall,n_actual_q_points_vel_linear,dim,value_type,is_xwall> FEEval_Velocity_Velocity_linear;

  typedef FEFaceEvaluationWrapper<dim,fe_degree,fe_degree_xwall,n_actual_q_points_vel_linear,dim,value_type,is_xwall> FEFaceEval_Velocity_Velocity_linear;

  // constructor
  DGNavierStokesBase(parallel::distributed::Triangulation<dim> const &triangulation,
                     InputParameters const                           &parameter)
    :
    //    fe_u(FE_DGQArbitraryNodes<dim>(QGaussLobatto<1>(fe_degree+1)),dim/*,FE_DGQArbitraryNodes<dim>(QGaussLobatto<1>(fe_degree_xwall+1)), dim*/),
//    fe_u(FE_DGQArbitraryNodes<dim>(QGaussLobatto<1>(fe_degree+1)),dim),
    fe_u(nullptr),
    fe_p(QGaussLobatto<1>(fe_degree_p+1)),
    mapping(fe_degree),
    dof_handler_u(triangulation),
    dof_handler_p(triangulation),
    time(0.0),
    time_step(1.0),
    scaling_factor_time_derivative_term(1.0),
    viscosity(parameter.viscosity),
    dof_index_first_point(0),
    param(parameter),
    element_volume(0),
    fe_param(param)
  {
    fe_u.reset(new FESystem<dim>(FE_DGQArbitraryNodes<dim>(QGaussLobatto<1>(fe_degree+1)),dim));
  }

  // destructor
  virtual ~DGNavierStokesBase()
  {
    data.clear();
  }

  virtual void setup (const std::vector<GridTools::PeriodicFacePair<typename Triangulation<dim>::cell_iterator> > periodic_face_pairs,
              std::set<types::boundary_id> dirichlet_bc_indicator,
              std::set<types::boundary_id> neumann_bc_indicator);

  virtual void setup_solvers () = 0;

  void prescribe_initial_conditions(parallel::distributed::Vector<value_type> &velocity,
                                    parallel::distributed::Vector<value_type> &pressure,
                                    double const                              evaluation_time) const;

  // getters
  MatrixFree<dim,value_type> const & get_data() const
  {
    return data;
  }

  unsigned int get_dof_index_velocity() const
  {
    return static_cast<typename std::underlying_type<DofHandlerSelector>::type >(DofHandlerSelector::velocity);
  }

  unsigned int get_quad_index_velocity_linear() const
  {
    return static_cast<typename std::underlying_type<QuadratureSelector>::type >(QuadratureSelector::velocity);
  }

  unsigned int get_dof_index_pressure() const
  {
    return static_cast<typename std::underlying_type<DofHandlerSelector>::type >(DofHandlerSelector::pressure);
  }

  unsigned int get_quad_index_pressure() const
  {
    return static_cast<typename std::underlying_type<QuadratureSelector>::type >(QuadratureSelector::pressure);
  }

  MappingQ<dim> const & get_mapping() const
  {
    return mapping;
  }

  FESystem<dim> const & get_fe_u() const
  {
    return *fe_u;
  }

  FE_DGQArbitraryNodes<dim> const & get_fe_p() const
  {
    return fe_p;
  }

  FESystem<dim> const & get_fe_xwall() const
  {
    DGNavierStokesDualSplittingXWall<dim, fe_degree, fe_degree_p, fe_degree_xwall, n_q_points_1d_xwall> * dg_ns_xwall
    = dynamic_cast<DGNavierStokesDualSplittingXWall<dim, fe_degree, fe_degree_p, fe_degree_xwall, n_q_points_1d_xwall>* >(&this);
    AssertThrow(dg_ns_xwall, ExcMessage("wrong call"));
    return (*dg_ns_xwall).fe_xwall;
  }

  DoFHandler<dim> const & get_dof_handler_u() const
  {
    return dof_handler_u;
  }

  DoFHandler<dim> const & get_dof_handler_p() const
  {
    return dof_handler_p;
  }

  DoFHandler<dim> const & get_dof_handler_xwall() const
  {
    DGNavierStokesDualSplittingXWall<dim, fe_degree, fe_degree_p, fe_degree_xwall, n_q_points_1d_xwall> * dg_ns_xwall
    = dynamic_cast<DGNavierStokesDualSplittingXWall<dim, fe_degree, fe_degree_p, fe_degree_xwall, n_q_points_1d_xwall>* >(&this);
    AssertThrow(dg_ns_xwall, ExcMessage("wrong call"));
    return (*dg_ns_xwall).dof_handler_xwall;
  }

  double get_viscosity() const
  {
    return viscosity;
  }

  FEParameters const & get_fe_parameters() const
  {
    return fe_param;
  }

  value_type get_scaling_factor_time_derivative_term() const
  {
    return scaling_factor_time_derivative_term;
  }

  std::set<types::boundary_id> get_dirichlet_boundary() const
  {
    return dirichlet_boundary;
  }

  std::set<types::boundary_id> get_neumann_boundary() const
  {
    return neumann_boundary;
  }

  const std::vector<GridTools::PeriodicFacePair<typename Triangulation<dim>::cell_iterator> > get_periodic_face_pairs() const
  {
    return periodic_face_pairs;
  }

  MassMatrixOperatorData const & get_mass_matrix_operator_data() const
  {
    return mass_matrix_operator_data;
  }

  ViscousOperatorData<dim> const & get_viscous_operator_data() const
  {
    return viscous_operator_data;
  }

  // setters
  void set_scaling_factor_time_derivative_term(double const value)
  {
    scaling_factor_time_derivative_term = value;
  }

  void set_time(double const current_time)
  {
    time = current_time;
  }

  void set_time_step(double const time_step_in)
  {
    time_step = time_step_in;
  }

  // initialization of vectors
  void initialize_vector_velocity(parallel::distributed::Vector<value_type> &src) const
  {
    this->data.initialize_dof_vector(src,
        static_cast<typename std::underlying_type<DofHandlerSelector>::type >(DofHandlerSelector::velocity));
  }

  void initialize_vector_vorticity(parallel::distributed::Vector<value_type> &src) const
  {
    this->data.initialize_dof_vector(src,
        static_cast<typename std::underlying_type<DofHandlerSelector>::type >(DofHandlerSelector::velocity));
  }

  void initialize_vector_pressure(parallel::distributed::Vector<value_type> &src) const
  {
    this->data.initialize_dof_vector(src,
        static_cast<typename std::underlying_type<DofHandlerSelector>::type >(DofHandlerSelector::pressure));
  }

  //shift pressure (pure Dirichlet BC case)
  void  shift_pressure (parallel::distributed::Vector<value_type> &pressure) const;

  // vorticity
  void compute_vorticity (parallel::distributed::Vector<value_type>       &dst,
                          const parallel::distributed::Vector<value_type> &src) const;

  // divergence
  void compute_divergence (parallel::distributed::Vector<value_type>       &dst,
                           const parallel::distributed::Vector<value_type> &src) const;

  void evaluate_convective_term (parallel::distributed::Vector<value_type>       &dst,
                                 parallel::distributed::Vector<value_type> const &src,
                                 value_type const                                evaluation_time) const;

protected:
  MatrixFree<dim,value_type> data;

  std_cxx11::shared_ptr< FESystem<dim> >              fe_u;
  FE_DGQArbitraryNodes<dim>  fe_p;

  MappingQ<dim> mapping;

  DoFHandler<dim>  dof_handler_u;
  DoFHandler<dim>  dof_handler_p;

  double time, time_step;
  double scaling_factor_time_derivative_term;

  const double viscosity;

  Point<dim> first_point;
  types::global_dof_index dof_index_first_point;

  std::set<types::boundary_id> dirichlet_boundary;
  std::set<types::boundary_id> neumann_boundary;
  std::vector<GridTools::PeriodicFacePair<typename Triangulation<dim>::cell_iterator> > periodic_face_pairs;

  InputParameters const &param;

  AlignedVector<VectorizedArray<value_type> > element_volume;
  FEParameters fe_param;

  MassMatrixOperatorData mass_matrix_operator_data;
  ViscousOperatorData<dim> viscous_operator_data;

  MassMatrixOperator<dim, fe_degree, fe_degree_xwall, n_q_points_1d_xwall, value_type> mass_matrix_operator;
  ConvectiveOperator<dim, fe_degree, fe_degree_xwall, n_q_points_1d_xwall, value_type> convective_operator;
  InverseMassMatrixOperator<dim,fe_degree,value_type> inverse_mass_matrix_operator;
  ViscousOperator<dim, fe_degree, fe_degree_xwall, n_q_points_1d_xwall, value_type> viscous_operator;
  BodyForceOperator<dim, fe_degree, fe_degree_xwall, n_q_points_1d_xwall, value_type> body_force_operator;
  GradientOperator<dim, fe_degree, fe_degree_p, fe_degree_xwall, n_q_points_1d_xwall, value_type> gradient_operator;
  DivergenceOperator<dim, fe_degree, fe_degree_p, fe_degree_xwall, n_q_points_1d_xwall, value_type> divergence_operator;

protected:
  virtual void create_dofs();

  virtual void data_reinit(typename MatrixFree<dim,value_type>::AdditionalData & additional_data);

private:
  // compute vorticity
  void local_compute_vorticity (const MatrixFree<dim,value_type>                 &data,
                                parallel::distributed::Vector<value_type>        &dst,
                                const parallel::distributed::Vector<value_type>  &src,
                                const std::pair<unsigned int,unsigned int>       &cell_range) const;

  // divergence
  void local_compute_divergence (const MatrixFree<dim,value_type>                &data,
                                 parallel::distributed::Vector<value_type>       &dst,
                                 const parallel::distributed::Vector<value_type> &src,
                                 const std::pair<unsigned int,unsigned int>      &cell_range) const;

};

template<int dim, int fe_degree, int fe_degree_p, int fe_degree_xwall, int n_q_points_1d_xwall>
void DGNavierStokesBase<dim, fe_degree, fe_degree_p, fe_degree_xwall, n_q_points_1d_xwall>::
setup (const std::vector<GridTools::PeriodicFacePair<typename Triangulation<dim>::cell_iterator> > periodic_face_pairs,
       std::set<types::boundary_id> dirichlet_bc_indicator,
       std::set<types::boundary_id> neumann_bc_indicator)
{
  this->dirichlet_boundary = dirichlet_bc_indicator;
  this->neumann_boundary = neumann_bc_indicator;
  this->periodic_face_pairs = periodic_face_pairs;

  create_dofs();

  // initialize matrix_free_data
  typename MatrixFree<dim,value_type>::AdditionalData additional_data;
  additional_data.mpi_communicator = MPI_COMM_WORLD;
  additional_data.tasks_parallel_scheme = MatrixFree<dim,value_type>::AdditionalData::partition_partition;
  additional_data.build_face_info = true;
  additional_data.mapping_update_flags = (update_gradients | update_JxW_values |
                                          update_quadrature_points | update_normal_vectors |
                                          update_values);
  additional_data.periodic_face_pairs_level_0 = periodic_face_pairs;

  data_reinit(additional_data);

  // mass matrix operator
//  MassMatrixOperatorData mass_matrix_operator_data;
  mass_matrix_operator_data.dof_index = static_cast<typename std::underlying_type<DofHandlerSelector>::type >(DofHandlerSelector::velocity);
  mass_matrix_operator.initialize(data,fe_param,mass_matrix_operator_data);

  // inverse mass matrix operator
  inverse_mass_matrix_operator.initialize(data,
          static_cast<typename std::underlying_type<DofHandlerSelector>::type >(DofHandlerSelector::velocity),
          static_cast<typename std::underlying_type<QuadratureSelector>::type >(QuadratureSelector::velocity));

  // body force operator
  BodyForceOperatorData body_force_operator_data;
  body_force_operator_data.dof_index = static_cast<typename std::underlying_type<DofHandlerSelector>::type >(DofHandlerSelector::velocity);
  body_force_operator.initialize(data,fe_param,body_force_operator_data);

  // gradient operator
  GradientOperatorData gradient_operator_data;
  gradient_operator_data.dof_index_velocity = static_cast<typename std::underlying_type<DofHandlerSelector>::type >(DofHandlerSelector::velocity);
  gradient_operator_data.dof_index_pressure = static_cast<typename std::underlying_type<DofHandlerSelector>::type >(DofHandlerSelector::pressure);
  gradient_operator_data.integration_by_parts_of_gradP = param.gradp_integrated_by_parts;
  gradient_operator_data.use_boundary_data = param.gradp_use_boundary_data;
  gradient_operator_data.dirichlet_boundaries = dirichlet_boundary;
  gradient_operator_data.neumann_boundaries = neumann_boundary;
  gradient_operator.initialize(data,fe_param,gradient_operator_data);

  // divergence operator
  DivergenceOperatorData divergence_operator_data;
  divergence_operator_data.dof_index_velocity = static_cast<typename std::underlying_type<DofHandlerSelector>::type >(DofHandlerSelector::velocity);
  divergence_operator_data.dof_index_pressure = static_cast<typename std::underlying_type<DofHandlerSelector>::type >(DofHandlerSelector::pressure);
  divergence_operator_data.integration_by_parts_of_divU = param.divu_integrated_by_parts;
  divergence_operator_data.use_boundary_data = param.divu_use_boundary_data;
  divergence_operator_data.dirichlet_boundaries = dirichlet_boundary;
  divergence_operator_data.neumann_boundaries = neumann_boundary;
  divergence_operator.initialize(data,fe_param,divergence_operator_data);

  // convective operator
  ConvectiveOperatorData convective_operator_data;
  convective_operator_data.dof_index = static_cast<typename std::underlying_type<DofHandlerSelector>::type >(DofHandlerSelector::velocity);
  convective_operator_data.dirichlet_boundaries = dirichlet_boundary;
  convective_operator_data.neumann_boundaries = neumann_boundary;
  convective_operator.initialize(data,fe_param,convective_operator_data);

  // viscous operator
//  ViscousOperatorData viscous_operator_data;
  viscous_operator_data.formulation_viscous_term = param.formulation_viscous_term;
  viscous_operator_data.IP_formulation_viscous = param.IP_formulation_viscous;
  viscous_operator_data.IP_factor_viscous = param.IP_factor_viscous;
  viscous_operator_data.dirichlet_boundaries = dirichlet_boundary;
  viscous_operator_data.neumann_boundaries = neumann_boundary;
  viscous_operator_data.dof_index = static_cast<typename std::underlying_type<DofHandlerSelector>::type >(DofHandlerSelector::velocity);
  viscous_operator_data.periodic_face_pairs_level0 = this->periodic_face_pairs;
  viscous_operator_data.viscosity = param.viscosity;
  viscous_operator.initialize(mapping,data,fe_param,viscous_operator_data);
  // viscous_operator.set_constant_viscosity(viscosity);
  // viscous_operator.set_variable_viscosity(viscosity);

  dof_index_first_point = 0;
  for(unsigned int d=0;d<dim;++d)
    first_point[d] = 0.0;

  if(Utilities::MPI::this_mpi_process(MPI_COMM_WORLD) == 0)
  {
    typename DoFHandler<dim>::active_cell_iterator first_cell;
    typename DoFHandler<dim>::active_cell_iterator cell = dof_handler_p.begin_active(), endc = dof_handler_p.end();
    for(;cell!=endc;++cell)
    {
      if (cell->is_locally_owned())
      {
        first_cell = cell;
        break;
      }
    }
    FEValues<dim> fe_values(dof_handler_p.get_fe(),
                Quadrature<dim>(dof_handler_p.get_fe().get_unit_support_points()),
                update_quadrature_points);
    fe_values.reinit(first_cell);
    first_point = fe_values.quadrature_point(0);
    std::vector<types::global_dof_index>
    dof_indices(dof_handler_p.get_fe().dofs_per_cell);
    first_cell->get_dof_indices(dof_indices);
    dof_index_first_point = dof_indices[0];
  }
  dof_index_first_point = Utilities::MPI::sum(dof_index_first_point,MPI_COMM_WORLD);
  for(unsigned int d=0;d<dim;++d)
  {
    first_point[d] = Utilities::MPI::sum(first_point[d],MPI_COMM_WORLD);
  }

  QGauss<dim> quadrature(fe_degree+1);
  FEValues<dim> fe_values(mapping, dof_handler_u.get_fe(), quadrature, update_JxW_values);
  element_volume.resize(data.n_macro_cells()+data.n_macro_ghost_cells());
  for (unsigned int i=0; i<data.n_macro_cells()+data.n_macro_ghost_cells(); ++i)
  {
    for (unsigned int v=0; v<data.n_components_filled(i); ++v)
    {
      typename DoFHandler<dim>::cell_iterator cell = data.get_cell_iterator(i,v);
      fe_values.reinit(cell);
      double volume = 0.;
      for (unsigned int q=0; q<quadrature.size(); ++q)
        volume += fe_values.JxW(q);
      element_volume[i][v] = volume;
      //pcout << "surface to volume ratio: " << pressure_poisson_solver.get_matrix().get_array_penalty_parameter()[i][v] << std::endl;
    }
  }
}

template<int dim, int fe_degree, int fe_degree_p, int fe_degree_xwall, int n_q_points_1d_xwall>
void DGNavierStokesBase<dim, fe_degree, fe_degree_p, fe_degree_xwall, n_q_points_1d_xwall>::
create_dofs()
{
  // enumerate degrees of freedom
  dof_handler_u.distribute_dofs(*fe_u);
  dof_handler_p.distribute_dofs(fe_p);
  dof_handler_p.distribute_mg_dofs(fe_p);
  dof_handler_u.distribute_mg_dofs(*fe_u);

  unsigned int ndofs_per_cell_velocity    = Utilities::fixed_int_power<fe_degree+1,dim>::value*dim;
  unsigned int ndofs_per_cell_pressure    = Utilities::fixed_int_power<fe_degree_p+1,dim>::value;

  ConditionalOStream pcout(std::cout, Utilities::MPI::this_mpi_process(MPI_COMM_WORLD) == 0);
  pcout << std::endl << "Discontinuous finite element discretization:" << std::endl << std::endl
    << "Velocity:" << std::endl
    << "  degree of 1D polynomials:\t"  << std::fixed << std::setw(10) << std::right << fe_degree << std::endl
<<<<<<< HEAD
    << "  number of dofs per cell:\t"   << std::fixed << std::setw(10) << std::right << ndofs_per_cell_velocity << std::endl
=======
    << "  number of dofs per cell:\t"   << std::fixed << std::setw(10) << std::right << (int)ndofs_per_cell_velocity << std::endl
>>>>>>> 09c1f50b
    << "  number of dofs (velocity):\t" << std::fixed << std::setw(10) << std::right << dof_handler_u.n_dofs() << std::endl
    << "Pressure:" << std::endl
    << "  degree of 1D polynomials:\t"  << std::fixed << std::setw(10) << std::right << fe_degree_p << std::endl
    << "  number of dofs per cell:\t"   << std::fixed << std::setw(10) << std::right << ndofs_per_cell_pressure << std::endl
    << "  number of dofs (pressure):\t" << std::fixed << std::setw(10) << std::right << dof_handler_p.n_dofs() << std::endl;
}

template<int dim, int fe_degree, int fe_degree_p, int fe_degree_xwall, int n_q_points_1d_xwall>
void DGNavierStokesBase<dim, fe_degree, fe_degree_p, fe_degree_xwall, n_q_points_1d_xwall>::
data_reinit(typename MatrixFree<dim,value_type>::AdditionalData & additional_data)
{
  std::vector<const DoFHandler<dim> * >  dof_handler_vec;

  dof_handler_vec.push_back(&dof_handler_u);
  dof_handler_vec.push_back(&dof_handler_p);

  std::vector<const ConstraintMatrix *> constraint_matrix_vec;
  ConstraintMatrix constraint, constraint_p;
  constraint.close();
  constraint_p.close();
  constraint_matrix_vec.push_back(&constraint);
  constraint_matrix_vec.push_back(&constraint_p);

  std::vector<Quadrature<1> > quadratures;

  // velocity
  quadratures.push_back(QGauss<1>(fe_degree+1));
  // pressure
  quadratures.push_back(QGauss<1>(fe_degree_p+1));
  // exact integration of nonlinear convective term
  quadratures.push_back(QGauss<1>(fe_degree + (fe_degree+2)/2));

  data.reinit (mapping, dof_handler_vec, constraint_matrix_vec, quadratures, additional_data);
}

template<int dim, int fe_degree, int fe_degree_p, int fe_degree_xwall, int n_q_points_1d_xwall>
void DGNavierStokesBase<dim, fe_degree, fe_degree_p, fe_degree_xwall, n_q_points_1d_xwall>::
prescribe_initial_conditions(parallel::distributed::Vector<value_type> &velocity,
                             parallel::distributed::Vector<value_type> &pressure,
                             double const                              evaluation_time) const
{
  VectorTools::interpolate(mapping, dof_handler_u, AnalyticalSolution<dim>(true,evaluation_time), velocity);
  VectorTools::interpolate(mapping, dof_handler_p, AnalyticalSolution<dim>(false,evaluation_time), pressure);
}

template<int dim, int fe_degree, int fe_degree_p, int fe_degree_xwall, int n_q_points_1d_xwall>
void DGNavierStokesBase<dim, fe_degree, fe_degree_p, fe_degree_xwall, n_q_points_1d_xwall>::
shift_pressure (parallel::distributed::Vector<value_type>  &pressure) const
{
  parallel::distributed::Vector<value_type> vec1(pressure);
  for(unsigned int i=0;i<vec1.local_size();++i)
    vec1.local_element(i) = 1.;
  AnalyticalSolution<dim> analytical_solution(false,time+time_step);
  double exact = analytical_solution.value(first_point);
  double current = 0.;
  if (pressure.locally_owned_elements().is_element(dof_index_first_point))
    current = pressure(dof_index_first_point);
  current = Utilities::MPI::sum(current, MPI_COMM_WORLD);
  pressure.add(exact-current,vec1);
}

template<int dim, int fe_degree, int fe_degree_p, int fe_degree_xwall, int n_q_points_1d_xwall>
void DGNavierStokesBase<dim, fe_degree, fe_degree_p, fe_degree_xwall, n_q_points_1d_xwall>::
compute_vorticity (parallel::distributed::Vector<value_type>       &dst,
                   const parallel::distributed::Vector<value_type> &src) const
{
  dst = 0;

  data.cell_loop (&DGNavierStokesBase<dim, fe_degree, fe_degree_p, fe_degree_xwall, n_q_points_1d_xwall>::local_compute_vorticity,this, dst, src);

  inverse_mass_matrix_operator.apply_inverse_mass_matrix(dst,dst);
}

template<int dim, int fe_degree, int fe_degree_p, int fe_degree_xwall, int n_q_points_1d_xwall>
void DGNavierStokesBase<dim, fe_degree, fe_degree_p, fe_degree_xwall, n_q_points_1d_xwall>::
local_compute_vorticity(const MatrixFree<dim,value_type>                 &data,
                        parallel::distributed::Vector<value_type>        &dst,
                        const parallel::distributed::Vector<value_type>  &src,
                        const std::pair<unsigned int,unsigned int>       &cell_range) const
{
  FEEval_Velocity_Velocity_linear velocity(data,fe_param,
      static_cast<typename std::underlying_type<DofHandlerSelector>::type >(DofHandlerSelector::velocity));

  for (unsigned int cell=cell_range.first; cell<cell_range.second; ++cell)
  {
    velocity.reinit(cell);
    velocity.read_dof_values(src);
    velocity.evaluate (false,true,false);
    for (unsigned int q=0; q<velocity.n_q_points; ++q)
    {
      Tensor<1,number_vorticity_components,VectorizedArray<value_type> > omega = velocity.get_curl(q);
      // omega_vector is a vector with dim components
      // for dim=3: omega_vector[i] = omega[i], i=1,...,dim
      // for dim=2: omega_vector[0] = omega,
      //            omega_vector[1] = 0
      Tensor<1,dim,VectorizedArray<value_type> > omega_vector;
      for (unsigned int d=0; d<number_vorticity_components; ++d)
        omega_vector[d] = omega[d];
      velocity.submit_value (omega_vector, q);
    }
    velocity.integrate (true,false);
    velocity.distribute_local_to_global(dst);
  }
}

template<int dim, int fe_degree, int fe_degree_p, int fe_degree_xwall, int n_q_points_1d_xwall>
void DGNavierStokesBase<dim, fe_degree, fe_degree_p, fe_degree_xwall, n_q_points_1d_xwall>::
compute_divergence (parallel::distributed::Vector<value_type>       &dst,
                    const parallel::distributed::Vector<value_type> &src) const
{
  dst = 0;

  data.cell_loop(&DGNavierStokesBase<dim, fe_degree, fe_degree_p, fe_degree_xwall, n_q_points_1d_xwall>::local_compute_divergence,
                             this, dst, src);

  inverse_mass_matrix_operator.apply_inverse_mass_matrix(dst,dst);
}

template <int dim, int fe_degree, int fe_degree_p, int fe_degree_xwall, int n_q_points_1d_xwall>
void DGNavierStokesBase<dim, fe_degree, fe_degree_p, fe_degree_xwall, n_q_points_1d_xwall>::
local_compute_divergence (const MatrixFree<dim,value_type>                 &data,
                          parallel::distributed::Vector<value_type>        &dst,
                          const parallel::distributed::Vector<value_type>  &src,
                          const std::pair<unsigned int,unsigned int>       &cell_range) const
{
  FEEval_Velocity_Velocity_linear fe_eval_velocity(data,fe_param,
      static_cast<typename std::underlying_type<DofHandlerSelector>::type >(DofHandlerSelector::velocity));

  for (unsigned int cell=cell_range.first; cell<cell_range.second; ++cell)
  {
    fe_eval_velocity.reinit(cell);
    fe_eval_velocity.read_dof_values(src);
    fe_eval_velocity.evaluate(false,true);

    for (unsigned int q=0; q<fe_eval_velocity.n_q_points; q++)
    {
      Tensor<1,dim,VectorizedArray<value_type> > div_vector;
        div_vector[0] = fe_eval_velocity.get_divergence(q);
      fe_eval_velocity.submit_value(div_vector,q);
    }
    fe_eval_velocity.integrate(true,false);
    fe_eval_velocity.distribute_local_to_global(dst);
  }
}

template <int dim, int fe_degree, int fe_degree_p, int fe_degree_xwall, int n_q_points_1d_xwall>
void DGNavierStokesBase<dim, fe_degree, fe_degree_p, fe_degree_xwall, n_q_points_1d_xwall>::
evaluate_convective_term (parallel::distributed::Vector<value_type>       &dst,
                          parallel::distributed::Vector<value_type> const &src,
                          value_type const                                evaluation_time) const
{
  convective_operator.evaluate(dst,src,evaluation_time);
}


#endif /* INCLUDE_DGNAVIERSTOKESBASE_H_ */<|MERGE_RESOLUTION|>--- conflicted
+++ resolved
@@ -461,11 +461,7 @@
   pcout << std::endl << "Discontinuous finite element discretization:" << std::endl << std::endl
     << "Velocity:" << std::endl
     << "  degree of 1D polynomials:\t"  << std::fixed << std::setw(10) << std::right << fe_degree << std::endl
-<<<<<<< HEAD
     << "  number of dofs per cell:\t"   << std::fixed << std::setw(10) << std::right << ndofs_per_cell_velocity << std::endl
-=======
-    << "  number of dofs per cell:\t"   << std::fixed << std::setw(10) << std::right << (int)ndofs_per_cell_velocity << std::endl
->>>>>>> 09c1f50b
     << "  number of dofs (velocity):\t" << std::fixed << std::setw(10) << std::right << dof_handler_u.n_dofs() << std::endl
     << "Pressure:" << std::endl
     << "  degree of 1D polynomials:\t"  << std::fixed << std::setw(10) << std::right << fe_degree_p << std::endl
