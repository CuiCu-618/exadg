--- conflicted
+++ resolved
@@ -74,11 +74,7 @@
 using namespace dealii;
 
 // specify flow problem that has to be solved
-<<<<<<< HEAD
 //#define VORTEX
-=======
-#define VORTEX
->>>>>>> f4e56add
 //#define STOKES_GUERMOND
 //#define STOKES_SHAHBAZI
 //#define POISEUILLE
@@ -94,37 +90,22 @@
 EquationType EQUATION_TYPE = EquationType::NavierStokes; // Stokes; // NavierStokes;
 TreatmentOfConvectiveTerm TREATMENT_OF_CONVECTIVE_TERM = TreatmentOfConvectiveTerm::Explicit; // Explicit; // Implicit;
 
-<<<<<<< HEAD
-bool const DIVU_INTEGRATED_BY_PARTS = true; //false;//true;
-bool const DIVU_USE_BOUNDARY_DATA = false; //false;//true;
-bool const GRADP_INTEGRATED_BY_PARTS = true; //false;//true;
-bool const GRADP_USE_BOUNDARY_DATA = false; //false;//true;
-
 /************* temporal discretization ***********/
 // which temporal discretization approach
 TemporalDiscretization TEMPORAL_DISCRETIZATION = TemporalDiscretization::BDFDualSplittingScheme; //BDFDualSplittingScheme // BDFCoupledSolution
 
-SpatialDiscretization SPATIAL_DISCRETIZATION = SpatialDiscretization::DGXWall; //DG //DGXWall
-
-// type of time step calculation
-TimeStepCalculation TIME_STEP_CALCULATION = TimeStepCalculation::ConstTimeStepCFL; //ConstTimeStepUserSpecified; //ConstTimeStepCFL; //AdaptiveTimeStepCFL;
-=======
-/************* temporal discretization ***********/
-// which temporal discretization approach
-TemporalDiscretization TEMPORAL_DISCRETIZATION = TemporalDiscretization::BDFDualSplittingScheme; //BDFDualSplittingScheme // BDFCoupledSolution
-
 // type of time step calculation
 TimeStepCalculation TIME_STEP_CALCULATION = TimeStepCalculation::ConstTimeStepCFL; //ConstTimeStepUserSpecified; //ConstTimeStepCFL; //AdaptiveTimeStepCFL;
 /*************************************************/
 
 /************* spatial discretization ************/
-SpatialDiscretization SPATIAL_DISCRETIZATION = SpatialDiscretization::DG; //DG //DGXWall
-
-bool const DIVU_INTEGRATED_BY_PARTS = false;//true;
+
+SpatialDiscretization SPATIAL_DISCRETIZATION = SpatialDiscretization::DGXWall; //DG //DGXWall
+
+bool const DIVU_INTEGRATED_BY_PARTS = true;//true;
 bool const DIVU_USE_BOUNDARY_DATA = false;//true;
-bool const GRADP_INTEGRATED_BY_PARTS = false;//true;
+bool const GRADP_INTEGRATED_BY_PARTS = true;//true;
 bool const GRADP_USE_BOUNDARY_DATA = false;//true;
->>>>>>> f4e56add
 /*************************************************/
 
 /******** high-order dual splitting scheme *******/
@@ -1593,11 +1574,7 @@
 
     }
 
-<<<<<<< HEAD
-    virtual ~PostProcessor(){};
-=======
     virtual ~PostProcessor(){}
->>>>>>> f4e56add
 
     virtual void setup(){};
 
@@ -1606,12 +1583,7 @@
       output_counter_ = o_counter;
     }
 
-<<<<<<< HEAD
-    unsigned int get_output_counter() const
-    {return output_counter_;}
-=======
     unsigned int get_output_counter() const {return output_counter_;}
->>>>>>> f4e56add
 
     void do_postprocessing(parallel::distributed::Vector<double> const &velocity,
                            parallel::distributed::Vector<double> const &pressure,
