/*
 * lung.h
 *
 *  Created on: March 18, 2019
 *      Author: fehn
 */

#ifndef APPLICATIONS_INCOMPRESSIBLE_NAVIER_STOKES_TEST_CASES_3D_TAYLOR_GREEN_VORTEX_H_
#define APPLICATIONS_INCOMPRESSIBLE_NAVIER_STOKES_TEST_CASES_3D_TAYLOR_GREEN_VORTEX_H_


#include <deal.II/distributed/tria.h>
#include <deal.II/grid/grid_generator.h>

#include "../grid_tools/lung/lung_environment.h"
#include "../grid_tools/lung/lung_grid.h"

/**************************************************************************************/
/*                                                                                    */
/*                                 INPUT PARAMETERS                                   */
/*                                                                                    */
/**************************************************************************************/

// which lung
//#define BABY
#define ADULT

// single or double precision?
//typedef float VALUE_TYPE;
typedef double VALUE_TYPE;

// set the number of space dimensions: dimension = 2, 3
unsigned int const DIMENSION = 3;

// set the polynomial degree of the shape functions for velocity and pressure
unsigned int const FE_DEGREE_VELOCITY = 3;
unsigned int const FE_DEGREE_PRESSURE = FE_DEGREE_VELOCITY-1;
unsigned int const FE_DEGREE_SCALAR = FE_DEGREE_VELOCITY;

// degree used for mapping
unsigned int const DEGREE_MAPPING = 1;

// number of scalar quantities
unsigned int const N_SCALARS = 1;

// set the number of refine levels for spatial convergence tests
unsigned int const REFINE_STEPS_SPACE_MIN = 1;
unsigned int const REFINE_STEPS_SPACE_MAX = REFINE_STEPS_SPACE_MIN;

// number of lung generations
<<<<<<< HEAD
unsigned int const GENERATIONS = 6;
=======
unsigned int const N_GENERATIONS = 5;

IncNS::TriangulationType const TRIANGULATION_TYPE_FLUID = IncNS::TriangulationType::Distributed;
ConvDiff::TriangulationType const TRIANGULATION_TYPE_SCALAR = ConvDiff::TriangulationType::Distributed;
>>>>>>> 7a1435e3

// set the number of refine levels for temporal convergence tests
unsigned int const REFINE_STEPS_TIME_MIN = 0;
unsigned int const REFINE_STEPS_TIME_MAX = REFINE_STEPS_TIME_MIN;

// output folders
std::string const OUTPUT_FOLDER = "/data/fehn/navierstokes/applications/output/lung/test/";
std::string const OUTPUT_FOLDER_VTU = OUTPUT_FOLDER + "vtu/";
std::string const OUTPUT_NAME = "5_gen";

// set problem specific parameters
double const VISCOSITY = 1.7e-5; // m^2/s
double const D_OXYGEN = 0.219e-4; // 0.219 cm^2/s = 0.219e-4 m^2/s
double const DENSITY = 1.2; // kg/m^3 (@ 20°C)

#ifdef BABY // preterm infant
double const PERIOD = 0.1; // 100 ms
unsigned int const N_PERIODS = 10;
double const START_TIME = 0.0;
double const END_TIME = PERIOD*N_PERIODS;
double const PEEP_KINEMATIC = 8.0 * 98.0665 / DENSITY; // 8 cmH20, 1 cmH20 = 98.0665 Pa, transform to kinematic pressure
double const TIDAL_VOLUME = 6.6e-6; // 6.6 ml = 6.6 * 10^{-6} m^3
double const C_RS_KINEMATIC = DENSITY * 20.93e-9; // total respiratory compliance C_rs = 20.93 ml/kPa
double const DELTA_P_INITIAL = TIDAL_VOLUME/C_RS_KINEMATIC;
unsigned int const MAX_GENERATION = 24;
// Menache et al. (2008): Extract diameter and length of airways from Table A1 (0.25-year-old female) and compute resistance of airways assuming laminar flow
double const RESISTANCE_VECTOR_DYNAMIC[MAX_GENERATION+1] = // resistance [Pa/(m^3/s)]
{
    9.59E+03, // GENERATION 0
    1.44E+04,
    3.66E+04,
    1.37E+05,
    5.36E+05,
    1.78E+06,
    4.36E+06,
    1.13E+07,
    2.60E+07,
    4.30E+07,
    8.46E+07,
    1.38E+08,
    2.29E+08,
    3.06E+08,
    3.64E+08,
    6.24E+08,
    9.02E+08,
    1.08E+09,
    1.36E+09,
    1.75E+09,
    2.41E+09,
    3.65E+09,
    3.45E+09,
    5.54E+09,
    1.62E+09 // MAX_GENERATION
};
#endif
#ifdef ADULT // adult lung
double const PERIOD = 3; // 3 s
unsigned int const N_PERIODS = 10;
double const START_TIME = 0.0;
double const END_TIME = PERIOD*N_PERIODS;
double const PEEP_KINEMATIC = 8.0 * 98.0665 / DENSITY; // 8 cmH20, 1 cmH20 = 98.0665 Pa, transform to kinematic pressure
double const TIDAL_VOLUME = 500.0e-6; // 500 ml = 500 * 10^{-6} m^3
double const C_RS_KINEMATIC = DENSITY * 100.0e-6/98.0665; // total respiratory compliance C_rs = 100 ml/cm H20
double const DELTA_P_INITIAL = TIDAL_VOLUME/C_RS_KINEMATIC;
unsigned int const MAX_GENERATION = 25;
// Menache et al. (2008): Extract diameter and length of airways from Table A11 (21-year-old male) and compute resistance of airways assuming laminar flow
double const RESISTANCE_VECTOR_DYNAMIC[MAX_GENERATION+1] = // resistance [Pa/(m^3/s)]
{
    5.96E+02, // GENERATION 0
    3.87E+02,
    1.06E+03,
    2.57E+03,
    7.93E+03,
    3.04E+04,
    7.82E+04,
    2.35E+05,
    5.60E+05,
    1.50E+06,
    2.06E+06,
    3.24E+06,
    4.57E+06,
    6.38E+06,
    8.53E+06,
    1.11E+07,
    1.58E+07,
    2.08E+07,
    2.62E+07,
    3.39E+07,
    4.11E+07,
    5.04E+07,
    5.61E+07,
    6.34E+07,
    7.11E+07,
    4.73E+07 // MAX_GENERATION
};
#endif

double const CFL_OIF = 0.35;
double const CFL = CFL_OIF;
double const MAX_VELOCITY = 3.0;
bool const ADAPTIVE_TIME_STEPPING = true;

// solver tolerances
double const ABS_TOL = 1.e-12;
double const REL_TOL = 1.e-3;

// outlet boundary IDs
types::boundary_id const OUTLET_ID_FIRST = 2;
types::boundary_id OUTLET_ID_LAST = 2;

// output
<<<<<<< HEAD
bool const WRITE_OUTPUT = true;
std::string const OUTPUT_FOLDER = "output/lung/";
std::string const OUTPUT_FOLDER_VTU = OUTPUT_FOLDER + "vtu/";
std::string const OUTPUT_NAME = "test_with_resistance";
=======
bool const WRITE_OUTPUT = false;
>>>>>>> 7a1435e3
double const OUTPUT_START_TIME = START_TIME;
double const OUTPUT_INTERVAL_TIME = PERIOD/20;

// restart
bool const WRITE_RESTART = false;
double const RESTART_INTERVAL_TIME = PERIOD;

double get_equivalent_resistance()
{
  double resistance = 0.0;

  // calculate effective resistance for all higher generations not being resolved
  // assuming that all airways of a specific generation have the same resistance and that the flow
  // is laminar!
  for(unsigned int i = 0; i <= MAX_GENERATION - N_GENERATIONS; ++i)
  {
    resistance += RESISTANCE_VECTOR_DYNAMIC[i + N_GENERATIONS]/std::pow(2.0, (double)i);
  }

  // beyond the current outflow boundary, we have two branches from generation N_GENERATIONS to MAX_GENERATION
  resistance /= 2.0;

  // the solver uses the kinematic pressure and therefore we have to transform the resistance
  resistance /= DENSITY;

  return resistance;
}

template<int dim>
void
IncNS::InputParameters<dim>::
set_input_parameters()
{
  // MATHEMATICAL MODEL
  problem_type = ProblemType::Unsteady;
  equation_type = EquationType::NavierStokes;
  formulation_viscous_term = FormulationViscousTerm::LaplaceFormulation;
  formulation_convective_term = FormulationConvectiveTerm::DivergenceFormulation;
  use_outflow_bc_convective_term = true;
  right_hand_side = false;

  // PHYSICAL QUANTITIES
  start_time = START_TIME;
  end_time = END_TIME;
  viscosity = VISCOSITY;


  // TEMPORAL DISCRETIZATION
  solver_type = SolverType::Unsteady;
  temporal_discretization = TemporalDiscretization::BDFDualSplittingScheme;
  treatment_of_convective_term = TreatmentOfConvectiveTerm::Explicit;
  time_integrator_oif = TimeIntegratorOIF::ExplRK2Stage2;
  calculation_of_time_step_size = TimeStepCalculation::CFL;
  adaptive_time_stepping = ADAPTIVE_TIME_STEPPING;
  time_step_size_max = 5.e-5;
  max_velocity = MAX_VELOCITY;
  cfl_oif = CFL_OIF;
  cfl = CFL;
  cfl_exponent_fe_degree_velocity = 1.5;
  time_step_size = 1.0e-3;
  order_time_integrator = 2;
  start_with_low_order = true;

  // NUMERICAL PARAMETERS
  implement_block_diagonal_preconditioner_matrix_free = false;
  use_cell_based_face_loops = false;

  // SPATIAL DISCRETIZATION

  // triangulation
  triangulation_type = TRIANGULATION_TYPE_FLUID;

  // mapping
  degree_mapping = DEGREE_MAPPING;

  // convective term
  if(formulation_convective_term == FormulationConvectiveTerm::DivergenceFormulation)
    upwind_factor = 0.5; // allows using larger CFL values for explicit formulations

  // viscous term
  IP_formulation_viscous = InteriorPenaltyFormulation::SIPG;

  // special case: pure DBC's (only periodic BCs -> pure_dirichlet_bc = true)
  pure_dirichlet_bc = false;

  // div-div and continuity penalty
  use_divergence_penalty = true;
  divergence_penalty_factor = 1.0e0;
  use_continuity_penalty = true;
  continuity_penalty_factor = divergence_penalty_factor;
  add_penalty_terms_to_monolithic_system = false;

  // TURBULENCE
  use_turbulence_model = false;
  turbulence_model = TurbulenceEddyViscosityModel::Sigma;
  // Smagorinsky: 0.165
  // Vreman: 0.28
  // WALE: 0.50
  // Sigma: 1.35
  turbulence_model_constant = 1.35;

  // PROJECTION METHODS

  // pressure Poisson equation
  solver_data_pressure_poisson = SolverData(1000,ABS_TOL,REL_TOL,100);
  preconditioner_pressure_poisson = PreconditionerPressurePoisson::Multigrid;
  multigrid_data_pressure_poisson.type = MultigridType::phMG;
  multigrid_data_pressure_poisson.p_sequence = PSequenceType::Bisect;
  multigrid_data_pressure_poisson.dg_to_cg_transfer = DG_To_CG_Transfer::Fine;
  multigrid_data_pressure_poisson.coarse_problem.solver = MultigridCoarseGridSolver::CG;
  multigrid_data_pressure_poisson.coarse_problem.preconditioner = MultigridCoarseGridPreconditioner::AMG;

  // projection step
  solver_projection = SolverProjection::CG;
  solver_data_projection = SolverData(1000, ABS_TOL, REL_TOL);
  preconditioner_projection = PreconditionerProjection::InverseMassMatrix;
  update_preconditioner_projection = false;

  // HIGH-ORDER DUAL SPLITTING SCHEME

  // formulations
  order_extrapolation_pressure_nbc = order_time_integrator <=2 ? order_time_integrator : 2;

  // viscous step
  solver_viscous = SolverViscous::CG;
  solver_data_viscous = SolverData(1000,ABS_TOL,REL_TOL);
  preconditioner_viscous = PreconditionerViscous::InverseMassMatrix;

  // PRESSURE-CORRECTION SCHEME

  // momentum step

  // Newton solver
  newton_solver_data_momentum = NewtonSolverData(100,1.e-20,1.e-6);

  // linear solver
  solver_momentum = SolverMomentum::GMRES;
  if(treatment_of_convective_term == TreatmentOfConvectiveTerm::Implicit)
    solver_data_momentum = SolverData(1e4, 1.e-12, 1.e-2, 100);
  else
    solver_data_momentum = SolverData(1e4, 1.e-12, 1.e-6, 100);

  preconditioner_momentum = MomentumPreconditioner::InverseMassMatrix;
  update_preconditioner_momentum = true;

  // formulation
  order_pressure_extrapolation = order_time_integrator-1;
  rotational_formulation = true;


  // COUPLED NAVIER-STOKES SOLVER
  use_scaling_continuity = false;

  // nonlinear solver (Newton solver)
  newton_solver_data_coupled = NewtonSolverData(100,1.e-12,1.e-6);

  // linear solver
  solver_coupled = SolverCoupled::GMRES;
  solver_data_coupled = SolverData(1e3, 1.e-12, 1.e-6, 100);

  // preconditioning linear solver
  preconditioner_coupled = PreconditionerCoupled::BlockTriangular;

  // preconditioner velocity/momentum block
  preconditioner_velocity_block = MomentumPreconditioner::InverseMassMatrix;

  // preconditioner Schur-complement block
  preconditioner_pressure_block = SchurComplementPreconditioner::CahouetChabard; //PressureConvectionDiffusion; //CahouetChabard;
  discretization_of_laplacian =  DiscretizationOfLaplacian::Classical;
  exact_inversion_of_laplace_operator = false;
  solver_data_pressure_block = SolverData(1e4, 1.e-12, 1.e-6, 100);


  // OUTPUT AND POSTPROCESSING

  // write output for visualization of results
  output_data.write_output = WRITE_OUTPUT;
  output_data.output_folder = OUTPUT_FOLDER_VTU;
  output_data.output_name = OUTPUT_NAME + "_fluid";
  output_data.output_start_time = OUTPUT_START_TIME;
  output_data.output_interval_time = OUTPUT_INTERVAL_TIME;
  output_data.write_vorticity = true;
  output_data.write_divergence = true;
  output_data.write_velocity_magnitude = true;
  output_data.write_vorticity_magnitude = true;
  output_data.write_q_criterion = true;
  output_data.write_processor_id = true;
  output_data.degree = FE_DEGREE_VELOCITY;

  // calculation of error
  error_data.analytical_solution_available = false;

  // calculate div and mass error
  mass_data.calculate_error = false;
  mass_data.start_time = 0.0;
  mass_data.sample_every_time_steps = 1e2;
  mass_data.filename_prefix = OUTPUT_FOLDER + OUTPUT_NAME;
  mass_data.reference_length_scale = 1.0;

  // calculation of flow rate
  flow_rate_data.calculate = true;
  flow_rate_data.write_to_file = true;
  flow_rate_data.filename_prefix = OUTPUT_FOLDER + "flow_rate";
  // Note: The set with boundary IDs is filled later once we now the grid and the outlet boundaries

  // output of solver information
  solver_info_data.print_to_screen = true;
  solver_info_data.interval_time = PERIOD/200;
}

void
ConvDiff::InputParameters::
set_input_parameters(unsigned int scalar_index)
{
  // MATHEMATICAL MODEL
  problem_type = ProblemType::Unsteady;
  equation_type = EquationType::ConvectionDiffusion;
  type_velocity_field = TypeVelocityField::Numerical;
  right_hand_side = false;

  // PHYSICAL QUANTITIES
  start_time = START_TIME;
  end_time = END_TIME;
  if(scalar_index == 0)
  {
    diffusivity = D_OXYGEN;
  }
  else
  {
    AssertThrow(false, ExcMessage("Not implemented."));
  }

  // TEMPORAL DISCRETIZATION
  temporal_discretization = TemporalDiscretization::BDF;
  treatment_of_convective_term = TreatmentOfConvectiveTerm::Explicit;
  adaptive_time_stepping = ADAPTIVE_TIME_STEPPING;
  order_time_integrator = 2;
  time_integrator_oif = TimeIntegratorRK::ExplRK3Stage7Reg2;
  start_with_low_order = true;
  calculation_of_time_step_size = TimeStepCalculation::CFL;
  time_step_size = 1.0e-2;
  cfl_oif = CFL_OIF;
  cfl = CFL;
  max_velocity = MAX_VELOCITY;
  exponent_fe_degree_convection = 1.5;
  diffusion_number = 0.01;

  // SPATIAL DISCRETIZATION

  // triangulation
  triangulation_type = TRIANGULATION_TYPE_SCALAR;

  // mapping
  degree_mapping = DEGREE_MAPPING;

  // convective term
  numerical_flux_convective_operator = NumericalFluxConvectiveOperator::LaxFriedrichsFlux;

  // viscous term
  IP_factor = 1.0;

  // SOLVER
  solver = Solver::GMRES;
  solver_data = SolverData(1e4, 1.e-12, 1.e-6, 100);
  preconditioner = Preconditioner::InverseMassMatrix; //BlockJacobi; //Multigrid;
  implement_block_diagonal_preconditioner_matrix_free = false;
  use_cell_based_face_loops = false;
  update_preconditioner = false;

  multigrid_data.type = MultigridType::hMG;
  mg_operator_type = MultigridOperatorType::ReactionConvectionDiffusion;
  // MG smoother
  multigrid_data.smoother_data.smoother = MultigridSmoother::Jacobi;
  // MG smoother data
  multigrid_data.smoother_data.preconditioner = PreconditionerSmoother::BlockJacobi;
  multigrid_data.smoother_data.iterations = 5;

  // MG coarse grid solver
  multigrid_data.coarse_problem.solver = MultigridCoarseGridSolver::GMRES;

  // NUMERICAL PARAMETERS
  runtime_optimization = false;

  // OUTPUT AND POSTPROCESSING
  print_input_parameters = true;
  output_data.write_output = WRITE_OUTPUT;
  output_data.output_folder = OUTPUT_FOLDER_VTU;
  output_data.output_name = OUTPUT_NAME + "_scalar_" + std::to_string(scalar_index);
  output_data.output_start_time = OUTPUT_START_TIME;
  output_data.output_interval_time = OUTPUT_INTERVAL_TIME;
  output_data.degree = FE_DEGREE_SCALAR;

  // output of solver information
  solver_info_data.print_to_screen = true;
  solver_info_data.interval_time = (END_TIME-START_TIME)/10.;

  // restart
  restart_data.write_restart = WRITE_RESTART;
  restart_data.interval_time = RESTART_INTERVAL_TIME;
  restart_data.filename = OUTPUT_FOLDER + OUTPUT_NAME + "_scalar_" + std::to_string(scalar_index);
}

/*
 * This class controls the pressure at the inlet to obtain a desired tidal volume
 */
class Ventilator
{
public:
  Ventilator()
    :
      pressure_difference(DELTA_P_INITIAL),
      pressure_difference_last_period(DELTA_P_INITIAL),
      pressure_difference_damping(0.0),
      volume_max(std::numeric_limits<double>::min()),
      volume_min(std::numeric_limits<double>::max()),
      tidal_volume_last(TIDAL_VOLUME),
      C_I(0.4), // choose C_I = 0.1-1.0 (larger value might improve speed of convergence to desired value; instabilities detected for C_I = 1 and larger)
      C_D(C_I*0.2),
      counter(0),
      counter_last(0)
  {}

  double
  get_pressure(double const &time) const
  {
    // 0 <= (t-t_period_start) <= PERIOD/3 (inhaling)
    if((int(time/(PERIOD/3)))%3 == 0)
    {
      return PEEP_KINEMATIC + pressure_difference + pressure_difference_damping;
    }
    else // rest of the period (exhaling)
    {
      return PEEP_KINEMATIC;
    }
  }

  void
  update_pressure_difference(double const time, double const volume)
  {
    // always update volumes
    volume_max = std::max(volume, volume_max);
    volume_min = std::min(volume, volume_min);

    // recalculate pressure difference only once every period
    if(new_period(time))
    {
      if(counter >= 1)
      {
        recalculate_pressure_difference();
      }

      // reset volumes
      volume_max = std::numeric_limits<double>::min();
      volume_min = std::numeric_limits<double>::max();
    }
  }

private:
  bool
  new_period(double const time)
  {
    counter = int(time/PERIOD);
    if(counter > counter_last)
    {
      counter_last = counter;
      return true;
    }
    else
    {
      return false;
    }
  }

  void
  recalculate_pressure_difference()
  {
    pressure_difference = pressure_difference_last_period + C_I * (TIDAL_VOLUME - (volume_max-volume_min))/TIDAL_VOLUME * PEEP_KINEMATIC; // I-controller

    if(counter >= 2)
      pressure_difference_damping = - C_D * ((volume_max-volume_min) - tidal_volume_last)/TIDAL_VOLUME * PEEP_KINEMATIC; // D-controller
    else
      pressure_difference_damping = 0.0;

    pressure_difference_last_period = pressure_difference;
    tidal_volume_last = volume_max-volume_min;
  }

  double pressure_difference;
  double pressure_difference_last_period;
  double pressure_difference_damping;
  double volume_max;
  double volume_min;
  double tidal_volume_last;
  double const C_I, C_D;
  unsigned int counter;
  unsigned int counter_last;
};

std::shared_ptr<Ventilator> VENTILATOR;

template<int dim>
class PressureInlet : public Function<dim>
{
public:
  PressureInlet (std::shared_ptr<Ventilator> ventilator_,
                 const double time = 0.)
    :
    Function<dim>(1 /*n_components*/, time),
    ventilator(ventilator_)
  {}

  double value (const Point<dim>   &/*p*/,
                const unsigned int /*component*/) const
  {
    double t = this->get_time();
    double pressure = ventilator->get_pressure(t);

    return pressure;
  }

private:
  std::shared_ptr<Ventilator> ventilator;
};

class OutflowBoundary
{
public:
  OutflowBoundary(types::boundary_id const id)
    :
      boundary_id(id),
      resistance(get_equivalent_resistance()), // in preliminary tests with 5 generations we used a constant value of 1.0e7
      compliance(C_RS_KINEMATIC/std::pow(2.0, N_GENERATIONS-1)), // TODO one could use statistical distribution as in Roth et al. (2018)
      volume(compliance * PEEP_KINEMATIC), // p = 1/C * V -> V = C * p (initialize volume so that p(t=0) = PEEP_KINEMATIC)
      flow_rate(0.0),
      time_old(START_TIME)
  {}

  void
  set_flow_rate(double const flow_rate_)
  {
    flow_rate = flow_rate_;
  }

  void
  integrate_volume(double const time)
  {
    // currently use BDF1 time integration // TODO one could use a higher order time integrator
    volume += flow_rate*(time-time_old);
    time_old = time;
  }

  double
  get_pressure() const
  {
    return resistance*flow_rate + volume/compliance;
  }

  double
  get_volume() const
  {
    return volume;
  }

  types::boundary_id get_boundary_id() const
  {
    return boundary_id;
  }

private:
  types::boundary_id const boundary_id;
  double resistance;
  double compliance;
  double volume;
  double flow_rate;
  double time_old;
};

// we need individual outflow boundary conditions for each outlet
std::vector<std::shared_ptr<OutflowBoundary>> OUTFLOW_BOUNDARIES;
// we need to compute the flow rate for each outlet
std::map<types::boundary_id, double> FLOW_RATES;

template<int dim>
class PressureOutlet : public Function<dim>
{
public:
  PressureOutlet (std::shared_ptr<OutflowBoundary> outflow_boundary_,
                  double const time = 0.)
    :
    Function<dim>(1 /*n_components*/, time),
    outflow_boundary(outflow_boundary_)
  {}

  double value (const Point<dim>   &/*p*/,
                const unsigned int /*component*/) const
  {
    return outflow_boundary->get_pressure();
  }

private:
  std::shared_ptr<OutflowBoundary> outflow_boundary;
};

/**************************************************************************************/
/*                                                                                    */
/*                        GENERATE GRID AND SET BOUNDARY INDICATORS                   */
/*                                                                                    */
/**************************************************************************************/

template<int dim>
void create_grid_and_set_boundary_ids(
    std::shared_ptr<parallel::Triangulation<dim>>     triangulation,
    unsigned int const                                n_refine_space,
    std::vector<GridTools::PeriodicFacePair<typename
      Triangulation<dim>::cell_iterator> >            &/*periodic_faces*/)
{
  AssertThrow(dim == 3, ExcMessage("This test case can only be used for dim==3!"));

  std::vector<std::string> files;
  get_lung_files_from_environment(files);
  auto tree_factory = dealii::GridGenerator::lung_files_to_node(files);
  std::string spline_file = get_lung_spline_file_from_environment();

  std::map<std::string, double> timings;

  AssertThrow(N_GENERATIONS >= 5, ExcMessage("rightbot and rightmid require at least 5 lung generations."));

  // create triangulation
  if(auto tria = dynamic_cast<parallel::fullydistributed::Triangulation<dim> *>(&*triangulation))
  {
    dealii::GridGenerator::lung(*tria,
                                N_GENERATIONS,
                                n_refine_space,
                                n_refine_space,
                                tree_factory,
                                timings,
                                OUTLET_ID_FIRST,
                                OUTLET_ID_LAST,
                                spline_file);
  }
  else if(auto tria = dynamic_cast<parallel::distributed::Triangulation<dim> *>(&*triangulation))
  {
    dealii::GridGenerator::lung(*tria,
                                N_GENERATIONS,
                                n_refine_space,
                                tree_factory,
                                timings,
                                OUTLET_ID_FIRST,
                                OUTLET_ID_LAST,
                                spline_file);
  }
  else
  {
    AssertThrow(false, ExcMessage("Unknown triangulation!"));
  }

  AssertThrow(OUTLET_ID_LAST-OUTLET_ID_FIRST == std::pow(2, N_GENERATIONS - 1), ExcMessage("Number of outlets has to be 2^{N_generations-1}."));
}

/**************************************************************************************/
/*                                                                                    */
/*          FUNCTIONS (ANALYTICAL/INITIAL SOLUTION, BOUNDARY CONDITIONS, etc.)        */
/*                                                                                    */
/**************************************************************************************/

namespace IncNS
{

template<int dim>
void set_boundary_conditions(
    std::shared_ptr<BoundaryDescriptorU<dim> > boundary_descriptor_velocity,
    std::shared_ptr<BoundaryDescriptorP<dim> > boundary_descriptor_pressure)
{
  // set boundary conditions
  typedef typename std::pair<types::boundary_id,std::shared_ptr<Function<dim> > > pair;

  // 0 = walls
  boundary_descriptor_velocity->dirichlet_bc.insert(pair(0, new Functions::ZeroFunction<dim>(dim)));
  boundary_descriptor_pressure->neumann_bc.insert(pair(0, new Functions::ZeroFunction<dim>(dim)));

  // 1 = inlet
  VENTILATOR.reset(new Ventilator());
  boundary_descriptor_velocity->neumann_bc.insert(pair(1, new Functions::ZeroFunction<dim>(dim)));
  boundary_descriptor_pressure->dirichlet_bc.insert(pair(1, new PressureInlet<dim>(VENTILATOR)));

  // outlets
  for(types::boundary_id id = OUTLET_ID_FIRST; id < OUTLET_ID_LAST; ++id)
  {
    std::shared_ptr<OutflowBoundary> outflow_boundary;
    outflow_boundary.reset(new OutflowBoundary(id));
    OUTFLOW_BOUNDARIES.push_back(outflow_boundary);

    boundary_descriptor_velocity->neumann_bc.insert(pair(id, new Functions::ZeroFunction<dim>(dim)));
    boundary_descriptor_pressure->dirichlet_bc.insert(pair(id, new PressureOutlet<dim>(outflow_boundary)));
  }
}

template<int dim>
void set_field_functions(std::shared_ptr<FieldFunctions<dim> > field_functions)
{
  field_functions->initial_solution_velocity.reset(new Functions::ZeroFunction<dim>(dim));
  field_functions->initial_solution_pressure.reset(new Functions::ZeroFunction<dim>(1));
  field_functions->analytical_solution_pressure.reset(new Functions::ZeroFunction<dim>(1));
  field_functions->right_hand_side.reset(new Functions::ZeroFunction<dim>(dim));
}

template<int dim>
void set_analytical_solution(std::shared_ptr<AnalyticalSolution<dim> > analytical_solution)
{
  analytical_solution->velocity.reset(new Functions::ZeroFunction<dim>(dim));
  analytical_solution->pressure.reset(new Functions::ZeroFunction<dim>(1));
}

// Postprocessor
#include "../../include/incompressible_navier_stokes/postprocessor/postprocessor.h"


template<int dim>
struct PostProcessorDataLung
{
  PostProcessorData<dim> pp_data;
  FlowRateCalculatorData<dim> flow_rate_data;
};

template<int dim, int degree_u, int degree_p, typename Number>
class PostProcessorLung : public PostProcessor<dim, degree_u, degree_p, Number>
{
public:
  typedef PostProcessor<dim, degree_u, degree_p, Number> Base;

  typedef LinearAlgebra::distributed::Vector<Number> VectorType;

  typedef typename Base::NavierStokesOperator NavierStokesOperator;

  PostProcessorLung(PostProcessorDataLung<dim> const & pp_data_in)
    :
    Base(pp_data_in.pp_data),
    pp_data_lung(pp_data_in),
    time_last(START_TIME)
  {
  }

  void setup(NavierStokesOperator const                &navier_stokes_operator_in,
             DoFHandler<dim> const                     &dof_handler_velocity_in,
             DoFHandler<dim> const                     &dof_handler_pressure_in,
             Mapping<dim> const                        &mapping_in,
             MatrixFree<dim,Number> const              &matrix_free_data_in,
             DofQuadIndexData const                    &dof_quad_index_data_in,
             std::shared_ptr<AnalyticalSolution<dim> > analytical_solution_in)
  {
    // call setup function of base class
    Base::setup(
        navier_stokes_operator_in,
        dof_handler_velocity_in,
        dof_handler_pressure_in,
        mapping_in,
        matrix_free_data_in,
        dof_quad_index_data_in,
        analytical_solution_in);

    // fill FLOW_RATES map
    for(auto iterator = OUTFLOW_BOUNDARIES.begin(); iterator != OUTFLOW_BOUNDARIES.end(); ++iterator)
    {
      FLOW_RATES.insert(std::pair<types::boundary_id, double>((*iterator)->get_boundary_id(),0.0));
    }

    // flow rates:
    // In a first step, fill the set with boundary IDs. Note that we have to do that here and cannot do this step
    // in the function set_input_parameters() since the list of outflow boundaries is not known at that time.
    // The list of outflow boundaries is known once the grid has been created and the outflow boundary IDs have been set.
    for(auto iterator = OUTFLOW_BOUNDARIES.begin(); iterator != OUTFLOW_BOUNDARIES.end(); ++iterator)
    {
      pp_data_lung.flow_rate_data.boundary_IDs.insert((*iterator)->get_boundary_id());
    }

    flow_rate_calculator.reset(new FlowRateCalculator<dim,degree_u,Number>(
        matrix_free_data_in, dof_handler_velocity_in, dof_quad_index_data_in, pp_data_lung.flow_rate_data));
  }

  void do_postprocessing(VectorType const &velocity,
                         VectorType const &intermediate_velocity,
                         VectorType const &pressure,
                         double const     time,
                         int const        time_step_number)
  {
    Base::do_postprocessing(
        velocity,
        intermediate_velocity,
        pressure,
        time,
        time_step_number);

    // calculate flow rates for all outflow boundaries
    AssertThrow(pp_data_lung.flow_rate_data.calculate == true, ExcMessage("Activate flow rate computation."));
    flow_rate_calculator->calculate_flow_rates(velocity, time, FLOW_RATES);

    // set flow rate for all outflow boundaries and update volume (i.e., integrate flow rate over time)
    Number volume = 0.0;
    for(auto iterator = OUTFLOW_BOUNDARIES.begin(); iterator != OUTFLOW_BOUNDARIES.end(); ++iterator)
    {
      (*iterator)->set_flow_rate(FLOW_RATES.at((*iterator)->get_boundary_id()));
      (*iterator)->integrate_volume(time);
      volume += (*iterator)->get_volume();
    }

    // write volume to file
    if(pp_data_lung.flow_rate_data.write_to_file)
    {
      std::ostringstream filename;
      filename << OUTPUT_FOLDER + "volume";
      write_output(volume, time, "Volume in [m^3]", time_step_number, filename);

      // write time step size
      std::ostringstream filename_dt;
      filename_dt << OUTPUT_FOLDER + "time_step_size";
      write_output(time-time_last, time, "Time step size in [s]", time_step_number, filename_dt);
      time_last = time;
    }

    // update the ventilator using the new volume
    VENTILATOR->update_pressure_difference(time, volume);

    // write pressure to file
    if(pp_data_lung.flow_rate_data.write_to_file)
    {
      double const pressure = VENTILATOR->get_pressure(time);
      std::ostringstream filename;
      filename << OUTPUT_FOLDER + "pressure";
      write_output(pressure, time, "Pressure in [m^2/s^2]", time_step_number, filename);
    }
  }

private:
  void
  write_output(double const & value, double const & time, std::string const & name, unsigned int const time_step_number, std::ostringstream const &filename)
  {
    // write output file
    if(Utilities::MPI::this_mpi_process(MPI_COMM_WORLD) == 0)
    {
      std::ofstream f;
      if(time_step_number == 1)
      {
        f.open(filename.str().c_str(), std::ios::trunc);
        f << std::endl << "  Time                " + name << std::endl;
      }
      else
      {
        f.open(filename.str().c_str(), std::ios::app);
      }

      unsigned int precision = 12;
      f << std::scientific << std::setprecision(precision) << std::setw(precision + 8) << time
        << std::setw(precision + 8) << value << std::endl;
    }
  }

  // postprocessor data supplemented with data required for lung
  PostProcessorDataLung<dim> pp_data_lung;

  // calculate flow rates for all outflow boundaries
  std::shared_ptr<FlowRateCalculator<dim,degree_u,Number> > flow_rate_calculator;

  double time_last;
};

template<int dim, int degree_u, int degree_p, typename Number>
std::shared_ptr<PostProcessorBase<dim, degree_u, degree_p, Number> >
construct_postprocessor(InputParameters<dim> const &param)
{
  PostProcessorData<dim> pp_data;
  pp_data.output_data = param.output_data;
  pp_data.error_data = param.error_data;
  pp_data.lift_and_drag_data = param.lift_and_drag_data;
  pp_data.pressure_difference_data = param.pressure_difference_data;
  pp_data.mass_data = param.mass_data;
  pp_data.kinetic_energy_data = param.kinetic_energy_data;
  pp_data.kinetic_energy_spectrum_data = param.kinetic_energy_spectrum_data;

  // Lung specific modules
  PostProcessorDataLung<dim> pp_data_lung;
  pp_data_lung.pp_data = pp_data;
  pp_data_lung.flow_rate_data = param.flow_rate_data;

  std::shared_ptr<PostProcessorLung<dim,degree_u,degree_p,Number> > pp;
  pp.reset(new PostProcessorLung<dim,degree_u,degree_p,Number>(pp_data_lung));

  return pp;
}

}

#include "convection_diffusion/user_interface/analytical_solution.h"
#include "convection_diffusion/user_interface/boundary_descriptor.h"
#include "convection_diffusion/user_interface/field_functions.h"

namespace ConvDiff
{

template<int dim>
class DirichletBC : public Function<dim>
{
public:
  DirichletBC (const unsigned int n_components = 1,
               const double       time = 0.)
    :
    Function<dim>(n_components, time)
  {}

  double value (const Point<dim>    &/*p*/,
                const unsigned int  /*component = 0*/) const
  {
    return 1.0;
  }
};

template<int dim>
void
set_boundary_conditions(std::shared_ptr<ConvDiff::BoundaryDescriptor<dim> > boundary_descriptor, unsigned int scalar_index = 0)
{
  (void)scalar_index; // only one scalar quantity considered

  typedef typename std::pair<types::boundary_id,std::shared_ptr<Function<dim> > > pair;

  // 0 = walls
  boundary_descriptor->neumann_bc.insert(pair(0,new Functions::ZeroFunction<dim>(1)));

  // 1 = inlet
  boundary_descriptor->dirichlet_bc.insert(pair(1,new DirichletBC<dim>()));

  // outlets
  for(types::boundary_id id = OUTLET_ID_FIRST; id < OUTLET_ID_LAST; ++id)
  {
    // TODO
    boundary_descriptor->dirichlet_bc.insert(pair(id, new Functions::ZeroFunction<dim>(1)));
  }
}

template<int dim>
void
set_field_functions(std::shared_ptr<ConvDiff::FieldFunctions<dim> > field_functions, unsigned int scalar_index = 0)
{
  (void)scalar_index; // only one scalar quantity considered

  field_functions->analytical_solution.reset(new Functions::ZeroFunction<dim>(1));
  field_functions->right_hand_side.reset(new Functions::ZeroFunction<dim>(1));
  field_functions->velocity.reset(new Functions::ZeroFunction<dim>(dim));
}

template<int dim>
void
set_analytical_solution(std::shared_ptr<ConvDiff::AnalyticalSolution<dim> > analytical_solution, unsigned int scalar_index = 0)
{
  (void)scalar_index; // only one scalar quantity considered

  analytical_solution->solution.reset(new Functions::ZeroFunction<dim>(1));
}

}

#endif /* APPLICATIONS_INCOMPRESSIBLE_NAVIER_STOKES_TEST_CASES_3D_TAYLOR_GREEN_VORTEX_H_ */<|MERGE_RESOLUTION|>--- conflicted
+++ resolved
@@ -22,8 +22,8 @@
 /**************************************************************************************/
 
 // which lung
-//#define BABY
-#define ADULT
+#define BABY
+//#define ADULT
 
 // single or double precision?
 //typedef float VALUE_TYPE;
@@ -48,21 +48,17 @@
 unsigned int const REFINE_STEPS_SPACE_MAX = REFINE_STEPS_SPACE_MIN;
 
 // number of lung generations
-<<<<<<< HEAD
-unsigned int const GENERATIONS = 6;
-=======
-unsigned int const N_GENERATIONS = 5;
+unsigned int const N_GENERATIONS = 6;
 
 IncNS::TriangulationType const TRIANGULATION_TYPE_FLUID = IncNS::TriangulationType::Distributed;
 ConvDiff::TriangulationType const TRIANGULATION_TYPE_SCALAR = ConvDiff::TriangulationType::Distributed;
->>>>>>> 7a1435e3
 
 // set the number of refine levels for temporal convergence tests
 unsigned int const REFINE_STEPS_TIME_MIN = 0;
 unsigned int const REFINE_STEPS_TIME_MAX = REFINE_STEPS_TIME_MIN;
 
 // output folders
-std::string const OUTPUT_FOLDER = "/data/fehn/navierstokes/applications/output/lung/test/";
+std::string const OUTPUT_FOLDER = "output/lung/";
 std::string const OUTPUT_FOLDER_VTU = OUTPUT_FOLDER + "vtu/";
 std::string const OUTPUT_NAME = "5_gen";
 
@@ -167,14 +163,7 @@
 types::boundary_id OUTLET_ID_LAST = 2;
 
 // output
-<<<<<<< HEAD
 bool const WRITE_OUTPUT = true;
-std::string const OUTPUT_FOLDER = "output/lung/";
-std::string const OUTPUT_FOLDER_VTU = OUTPUT_FOLDER + "vtu/";
-std::string const OUTPUT_NAME = "test_with_resistance";
-=======
-bool const WRITE_OUTPUT = false;
->>>>>>> 7a1435e3
 double const OUTPUT_START_TIME = START_TIME;
 double const OUTPUT_INTERVAL_TIME = PERIOD/20;
 
